--- conflicted
+++ resolved
@@ -21,7 +21,7 @@
 import java.net.InetAddress
 import java.nio.file.Files
 import java.util
-import java.util.concurrent.atomic.{AtomicLong, AtomicReference}
+import java.util.concurrent.atomic.AtomicReference
 import java.util.concurrent.{CountDownLatch, TimeUnit}
 import java.util.stream.IntStream
 import java.util.{Collections, Optional, Properties}
@@ -44,7 +44,7 @@
 import org.apache.kafka.common.network.ListenerName
 import org.apache.kafka.common.protocol.{ApiKeys, Errors}
 import org.apache.kafka.common.record._
-import org.apache.kafka.common.replica.{ClientMetadata, PartitionView, ReplicaSelector, ReplicaView}
+import org.apache.kafka.common.replica.ClientMetadata
 import org.apache.kafka.common.replica.ClientMetadata.DefaultClientMetadata
 import org.apache.kafka.common.requests.FetchRequest.PartitionData
 import org.apache.kafka.common.requests.ProduceResponse.PartitionResponse
@@ -1265,66 +1265,6 @@
 
       initializeLogAndTopicId(replicaManager, tp0, topicId)
 
-      // Make this replica the follower
-      val leaderAndIsrRequest2 = new LeaderAndIsrRequest.Builder(ApiKeys.LEADER_AND_ISR.latestVersion, 0, 0, brokerEpoch,
-        Seq(new LeaderAndIsrPartitionState()
-          .setTopicName(topic)
-          .setPartitionIndex(0)
-          .setControllerEpoch(0)
-          .setLeader(0)
-          .setLeaderEpoch(1)
-          .setIsr(brokerList)
-          .setZkVersion(0)
-          .setReplicas(brokerList)
-          .setIsNew(false)).asJava,
-        Collections.singletonMap(topic, topicId),
-        Set(new Node(0, "host1", 0), new Node(1, "host2", 1)).asJava).build()
-      replicaManager.becomeLeaderOrFollower(1, leaderAndIsrRequest2, (_, _) => ())
-
-      val metadata: ClientMetadata = new DefaultClientMetadata("rack-a", "client-id",
-        InetAddress.getByName("localhost"), KafkaPrincipal.ANONYMOUS, "default")
-
-      val consumerResult = fetchAsConsumer(replicaManager, tidp0,
-        new PartitionData(Uuid.ZERO_UUID, 0, 0, 100000, Optional.empty()),
-        clientMetadata = Some(metadata))
-
-      // Fetch from follower succeeds
-      assertTrue(consumerResult.isFired)
-
-      // Returns a preferred replica (should just be the leader, which is None)
-      assertFalse(consumerResult.assertFired.preferredReadReplica.isDefined)
-    } finally {
-      replicaManager.shutdown()
-    }
-
-    TestUtils.assertNoNonDaemonThreads(this.getClass.getName)
-  }
-
-  @Test
-  def testHasPreferredReplica(): Unit = {
-    val topicPartition = 0
-    val topicId = Uuid.randomUuid()
-    val followerBrokerId = 0
-    val leaderBrokerId = 1
-    val leaderEpoch = 1
-    val leaderEpochIncrement = 2
-    val countDownLatch = new CountDownLatch(1)
-
-    // Prepare the mocked components for the test
-    val props = new Properties()
-    props.put(KafkaConfig.ReplicaSelectorClassProp, "org.apache.kafka.common.replica.RackAwareReplicaSelector")
-    val (replicaManager, _) = prepareReplicaManagerAndLogManager(new MockTimer(time),
-      topicPartition, leaderEpoch + leaderEpochIncrement, followerBrokerId,
-      leaderBrokerId, countDownLatch, expectTruncation = true, topicId = Some(topicId), extraProps = props)
-
-    try {
-      val brokerList = Seq[Integer](0, 1).asJava
-
-      val tp0 = new TopicPartition(topic, 0)
-      val tidp0 = new TopicIdPartition(topicId, tp0)
-
-      initializeLogAndTopicId(replicaManager, tp0, topicId)
-
       // Make this replica the leader
       val leaderAndIsrRequest2 = new LeaderAndIsrRequest.Builder(ApiKeys.LEADER_AND_ISR.latestVersion, 0, 0, brokerEpoch,
         Seq(new LeaderAndIsrPartitionState()
@@ -1340,20 +1280,19 @@
         Collections.singletonMap(topic, topicId),
         Set(new Node(0, "host1", 0), new Node(1, "host2", 1)).asJava).build()
       replicaManager.becomeLeaderOrFollower(1, leaderAndIsrRequest2, (_, _) => ())
-      replicaManager.getPartitionOrException(tp0).updateFollowerFetchState(1, new LogOffsetMetadata(0), 0, 0, 0)
 
       val metadata = new DefaultClientMetadata("rack-a", "client-id",
         InetAddress.getByName("localhost"), KafkaPrincipal.ANONYMOUS, "default")
 
       val consumerResult = fetchAsConsumer(replicaManager, tidp0,
-        new PartitionData(Uuid.ZERO_UUID, 0, 0, 100000, Optional.empty()), minBytes = 1,
+        new PartitionData(Uuid.ZERO_UUID, 0, 0, 100000, Optional.empty()),
         clientMetadata = Some(metadata))
 
       // Fetch from leader succeeds
       assertTrue(consumerResult.isFired)
 
       // Returns a preferred replica (should just be the leader, which is None)
-      assertTrue(consumerResult.assertFired.preferredReadReplica.isDefined)
+      assertFalse(consumerResult.assertFired.preferredReadReplica.isDefined)
     } finally {
       replicaManager.shutdown()
     }
@@ -1362,15 +1301,6 @@
   }
 
   @Test
-<<<<<<< HEAD
-  def testFetchFromFollowerShouldNotRunPreferLeaderSelect(): Unit = {
-    val replicaManager = setupReplicaManagerWithMockedPurgatories(new MockTimer(time),
-      propsModifier = props => props.put(KafkaConfig.ReplicaSelectorClassProp, classOf[MockReplicaSelector].getName))
-    try {
-      val leaderBrokerId = 0
-      val followerBrokerId = 1
-      val brokerList = Seq[Integer](leaderBrokerId, followerBrokerId).asJava
-=======
   def testFollowerShouldNotExecutePreferLeaderSelect(): Unit = {
     val replicaManager = setupReplicaManagerWithMockedPurgatories(new MockTimer(time), aliveBrokerIds = Seq(0, 1, 2),
       propsModifier = props => props.put(KafkaConfig.ReplicaSelectorClassProp, "org.apache.kafka.common.replica.RackAwareReplicaSelector"))
@@ -1379,13 +1309,10 @@
       val follower1BrokerId = 1
       val follower2BrokerId = 2
       val brokerList = Seq[Integer](leaderBrokerId, follower1BrokerId, follower2BrokerId).asJava
->>>>>>> 78b62734
       val topicId = Uuid.randomUuid()
       val tp0 = new TopicPartition(topic, 0)
       val tidp0 = new TopicIdPartition(topicId, tp0)
       initializeLogAndTopicId(replicaManager, tp0, topicId)
-<<<<<<< HEAD
-=======
       when(replicaManager.metadataCache.getPartitionReplicaEndpoints(
         tp0,
         new ListenerName("default")
@@ -1394,7 +1321,6 @@
         follower1BrokerId -> new Node(follower1BrokerId, "host2", 9092, "rack-a"),
         follower2BrokerId -> new Node(follower2BrokerId, "host3", 9092, "rack-b")
       ).toMap)
->>>>>>> 78b62734
 
       // Make this replica the follower
       val leaderAndIsrRequest = new LeaderAndIsrRequest.Builder(ApiKeys.LEADER_AND_ISR.latestVersion, 0, 0, brokerEpoch,
@@ -1402,25 +1328,13 @@
           .setTopicName(topic)
           .setPartitionIndex(0)
           .setControllerEpoch(0)
-<<<<<<< HEAD
-          .setLeader(1)
-=======
           .setLeader(2)
->>>>>>> 78b62734
           .setLeaderEpoch(1)
           .setIsr(brokerList)
           .setZkVersion(0)
           .setReplicas(brokerList)
           .setIsNew(false)).asJava,
         Collections.singletonMap(topic, topicId),
-<<<<<<< HEAD
-        Set(new Node(0, "host1", 0), new Node(1, "host2", 1)).asJava).build()
-      replicaManager.becomeLeaderOrFollower(1, leaderAndIsrRequest, (_, _) => ())
-
-      val metadata = new DefaultClientMetadata("rack-a", "client-id",
-        InetAddress.getLocalHost, KafkaPrincipal.ANONYMOUS, "default")
-
-=======
         Set(new Node(0, "host1", 0), new Node(1, "host2", 1), new Node(2, "host3", 1)).asJava).build()
       replicaManager.becomeLeaderOrFollower(1, leaderAndIsrRequest, (_, _) => ())
       // Avoid the replica selector ignore the follower replica if it not have the data that need to fetch
@@ -1429,7 +1343,6 @@
 
       val metadata = new DefaultClientMetadata("rack-a", "client-id",
         InetAddress.getLocalHost, KafkaPrincipal.ANONYMOUS, "default")
->>>>>>> 78b62734
       val consumerResult = fetchAsConsumer(replicaManager, tidp0,
         new PartitionData(Uuid.ZERO_UUID, 0, 0, 100000,
           Optional.empty()), clientMetadata = Some(metadata))
@@ -1437,24 +1350,12 @@
       // Fetch from follower succeeds
       assertTrue(consumerResult.isFired)
 
-<<<<<<< HEAD
-      // Expect not run the preferred read replica selection
-      assertEquals(0, replicaManager.replicaSelectorOpt.get.asInstanceOf[MockReplicaSelector].getSelectionCount)
-
-      // Only leader will compute preferred replica
-      assertTrue(consumerResult.assertFired.preferredReadReplica.isEmpty)
-
-    } finally replicaManager.shutdown(checkpointHW = false)
-  }
-
-=======
       // Follower returns None
       assertTrue(consumerResult.assertFired.preferredReadReplica.isEmpty)
     } finally replicaManager.shutdown(checkpointHW = false)
   }
 
 
->>>>>>> 78b62734
   @Test
   def testFetchShouldReturnImmediatelyWhenPreferredReadReplicaIsDefined(): Unit = {
     val replicaManager = setupReplicaManagerWithMockedPurgatories(new MockTimer(time),
@@ -3873,16 +3774,4 @@
       replicaManager.shutdown(checkpointHW = false)
     }
   }
-}
-
-class MockReplicaSelector extends ReplicaSelector {
-
-  private val selectionCount = new AtomicLong()
-
-  def getSelectionCount: Long = selectionCount.get
-
-  override def select(topicPartition: TopicPartition, clientMetadata: ClientMetadata, partitionView: PartitionView): Optional[ReplicaView] = {
-    selectionCount.incrementAndGet()
-    Optional.of(partitionView.leader)
-  }
 }